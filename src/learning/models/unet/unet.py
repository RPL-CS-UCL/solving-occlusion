--- conflicted
+++ resolved
@@ -25,22 +25,15 @@
 
         factor = 2 if bilinear else 1
 
-<<<<<<< HEAD
-        encoder_layers = [DoubleConv(len(self.in_channels), self.hidden_dims[0], nn_module=nn_module)]
-        for in_idx, num_out_channels in enumerate(self.hidden_dims[1:]):
-            if (in_idx + 1) >= len(self.hidden_dims[1:]):
-                encoder_layers.append(Down(self.hidden_dims[in_idx], num_out_channels // factor, nn_module=nn_module))
-            else:
-                encoder_layers.append(Down(self.hidden_dims[in_idx], num_out_channels, nn_module=nn_module))
-=======
-        encoder_layers = [DoubleConv(len(self.in_channels), self.hidden_dims[0], dropout_p=self.dropout_p)]
+        encoder_layers = [DoubleConv(len(self.in_channels), self.hidden_dims[0],
+                                     nn_module=nn_module, dropout_p=self.dropout_p)]
         for in_idx, num_out_channels in enumerate(self.hidden_dims[1:]):
             if (in_idx + 1) >= len(self.hidden_dims[1:]):
                 num_down_out_channels = num_out_channels // factor
             else:
                 num_down_out_channels = num_out_channels
-            encoder_layers.append(Down(self.hidden_dims[in_idx], num_down_out_channels, dropout_p=self.dropout_p))
->>>>>>> edac4fb3
+            encoder_layers.append(Down(self.hidden_dims[in_idx], num_down_out_channels,
+                                       nn_module=nn_module, dropout_p=self.dropout_p))
 
         self.encoder = nn_module.Sequential(*encoder_layers)
 
@@ -51,26 +44,17 @@
             if (in_idx + 1) >= len(reversed_hidden_dims[1:]):
                 num_up_out_channels = num_out_channels
             else:
-<<<<<<< HEAD
-                decoder_layers.append(Up(reversed_hidden_dims[in_idx], num_out_channels // factor, self.bilinear))
-        decoder_layers.append(OutConv(reversed_hidden_dims[-1], len(self.out_channels), nn_module=nn_module))
-=======
                 num_up_out_channels = num_out_channels // factor
             decoder_layers.append(Up(reversed_hidden_dims[in_idx], num_up_out_channels,
-                                     self.bilinear, dropout_p=self.dropout_p))
+                                     self.bilinear, nn_module=nn_module, dropout_p=self.dropout_p))
 
-        decoder_layers.append(OutConv(reversed_hidden_dims[-1], len(self.out_channels)))
->>>>>>> edac4fb3
+        decoder_layers.append(OutConv(reversed_hidden_dims[-1], len(self.out_channels), nn_module=nn_module))
 
         self.decoder = nn_module.Sequential(*decoder_layers)
 
         self.feature_extractor = None
 
-<<<<<<< HEAD
-    def forward(self, data: Dict[Union[str, ChannelEnum], torch.Tensor],
-                **kwargs) -> Dict[Union[ChannelEnum, str], torch.Tensor]:
-        input, norm_consts = self.assemble_input(data)
-
+    def forward_pass(self, input: torch.Tensor, data: dict, **kwargs) -> dict:
         if self.adf:
             encodings = []
             for encoding_idx, encoder_layer in enumerate(self.encoder):
@@ -78,15 +62,6 @@
                     encodings.append(encoder_layer(*input))
                 else:
                     encodings.append(encoder_layer(*encodings[-1]))
-=======
-    def forward_pass(self, input: torch.Tensor, data: dict, **kwargs) -> dict:
-        encodings = []
-        for encoding_idx, encoder_layer in enumerate(self.encoder):
-            if len(encodings) == 0:
-                encodings.append(encoder_layer(input))
-            else:
-                encodings.append(encoder_layer(encodings[-1]))
->>>>>>> edac4fb3
 
             encodings.reverse()
 
@@ -98,8 +73,7 @@
                     x = decoder_layer(*x)
 
             # TODO: implement the propagation of the uncertainty
-            reconstruced_dem = x[0].squeeze(dim=1)
-
+            x = x[0]
         else:
             encodings = []
             for encoding_idx, encoder_layer in enumerate(self.encoder):
@@ -117,17 +91,7 @@
                 else:
                     x = decoder_layer(x)
 
-            reconstruced_dem = x.squeeze(dim=1)
-
-<<<<<<< HEAD
-        output = {ChannelEnum.RECONSTRUCTED_ELEVATION_MAP: reconstruced_dem}
-
-        output = self.denormalize_output(data, output, norm_consts)
-
-        return output
-=======
         return x.squeeze(dim=1)
->>>>>>> edac4fb3
 
     def loss_function(self,
                       loss_config: dict,
